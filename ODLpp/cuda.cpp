--- conflicted
+++ resolved
@@ -137,7 +137,6 @@
 
 template <typename T>
 void instantiateCudaVector(const std::string& name) {
-<<<<<<< HEAD
     auto cls = class_<CudaVectorImpl<T>>(name.c_str(), "Documentation", init<size_t>())
                    .def(init<size_t, T>())
                    .def("from_pointer", &fromPointer<T>)
@@ -149,6 +148,8 @@
                    .add_property("dtype", &dtype<T>)
                    .add_property("shape", &shape<T>)
                    .add_property("size", &CudaVectorImpl<T>::size)
+                   .add_property("itemsize", &itemsize<T>)
+                   .add_property("nbytes", &nbytes<T>)
                    .def("__len__", &CudaVectorImpl<T>::size)
                    .def("equals", &CudaVectorImpl<T>::allEqual)
                    .def("__getitem__", &CudaVectorImpl<T>::getItem)
@@ -167,35 +168,6 @@
 #define X(fun) cls.def(#fun, &UFunc<T, T>::##fun);
     ODLPP_FOR_EACH_UFUNC
 #undef X
-=======
-    class_<CudaVectorImpl<T>>(name.c_str(), "Documentation", init<size_t>())
-        .def(init<size_t, T>())
-        .def("from_pointer", &fromPointer<T>)
-        .staticmethod("from_pointer")
-        .def("copy", &CudaVectorImpl<T>::copy)
-        .def(self_ns::str(self_ns::self))
-        .def("__repr__", &repr<T>)
-        .def("data_ptr", &CudaVectorImpl<T>::dataPtr)
-        .add_property("dtype", &dtype<T>)
-        .add_property("shape", &shape<T>)
-        .add_property("size", &CudaVectorImpl<T>::size)
-        .add_property("itemsize", &itemsize<T>)
-        .add_property("nbytes", &nbytes<T>)
-        .def("__len__", &CudaVectorImpl<T>::size)
-        .def("equals", &CudaVectorImpl<T>::allEqual)
-        .def("__getitem__", &CudaVectorImpl<T>::getItem)
-        .def("__setitem__", &CudaVectorImpl<T>::setItem)
-        .def("copy_device_to_host", &copyDeviceToHost<T>)
-        .def("get_to_host", &getSliceToHost<T>)
-        .def("getslice", &getSliceView<T>)
-        .def("setslice", &setSlice<T>)
-        .def("lincomb", &CudaVectorImpl<T>::linComb)
-        .def("inner", &CudaVectorImpl<T>::inner)
-        .def("dist", &CudaVectorImpl<T>::dist)
-        .def("norm", &CudaVectorImpl<T>::norm)
-        .def("multiply", &CudaVectorImpl<T>::multiply)
-        .def("fill", &CudaVectorImpl<T>::fill);
->>>>>>> 4b43ed30
 }
 
 // Expose classes and methods to Python
